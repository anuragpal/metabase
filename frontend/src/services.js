--- conflicted
+++ resolved
@@ -370,6 +370,21 @@
     });
 }]);
 
+CoreServices.factory('Email', ['$resource', function($resource) {
+    return $resource('/api/email', {}, {
+
+        updateSettings: {
+            url: '/api/email/',
+            method: 'PUT'
+        },
+
+        sendTest: {
+            url: '/api/email/test',
+            method: 'POST'
+        }
+    });
+}]);
+
 CoreServices.factory('ForeignKey', ['$resource', '$cookies', function($resource, $cookies) {
     return $resource('/api/foreignkey/:fkID', {}, {
         delete: {
@@ -638,6 +653,12 @@
                 key: '@key'
             }
         },
+        // set multiple values at once
+        setAll: {
+            url: '/api/setting/',
+            method: 'PUT',
+            isArray: true
+        },
         delete: {
             url: '/api/setting/:key',
             method: 'DELETE',
@@ -713,82 +734,6 @@
     });
 }]);
 
-<<<<<<< HEAD
-CoreServices.factory('Settings', ['$resource', function($resource) {
-    return $resource('/api/setting', {}, {
-        list: {
-            url: '/api/setting',
-            method: 'GET',
-            isArray: true,
-        },
-
-        // set multiple values at once
-        setAll: {
-            url: '/api/setting/',
-            method: 'PUT',
-            isArray: true
-        },
-
-        // POST endpoint handles create + update in this case
-        put: {
-            url: '/api/setting/:key',
-            method: 'PUT',
-            params: {
-                key: '@key'
-            }
-        },
-
-        delete: {
-            url: '/api/setting/:key',
-            method: 'DELETE',
-            params: {
-                key: '@key'
-            }
-        }
-    });
-}]);
-
-CoreServices.factory('Email', ['$resource', function($resource) {
-    return $resource('/api/email', {}, {
-
-        updateSettings: {
-            url: '/api/email/',
-            method: 'PUT'
-        },
-
-        sendTest: {
-            url: '/api/email/test',
-            method: 'POST'
-        }
-    });
-}]);
-
-CoreServices.factory('Revision', ['$resource', function($resource) {
-    return $resource('/api/revision', {}, {
-        list: {
-            url: '/api/revision',
-            method: 'GET',
-            isArray: true,
-            params: {
-                'entity': '@entity',
-                'id': '@id'
-            }
-        },
-
-        revert: {
-            url: '/api/revision/revert',
-            method: 'POST',
-            params: {
-                'entity': '@entity',
-                'id': '@id',
-                'revision_id': '@revision_id'
-            }
-        }
-    });
-}]);
-
-=======
->>>>>>> 46de1271
 CoreServices.factory('Util', ['$resource', '$cookies', function($resource, $cookies) {
     return $resource('/api/util/', {}, {
         password_check: {
