/* @flow weak */

import { Component } from "react";

import Scalar     from "./Scalar.jsx";
import Progress   from "./Progress.jsx";
import Table      from "./Table.jsx";
import LineChart  from "./LineChart.jsx";
import BarChart   from "./BarChart.jsx";
import PieChart   from "./PieChart.jsx";
import AreaChart  from "./AreaChart.jsx";
import MapViz     from "./Map.jsx";
<<<<<<< HEAD
import Funnel     from "./Funnel.jsx";
=======
import ScatterPlot from "./ScatterPlot.jsx";
import Funnel     from "./Funnel.jsx";

import _ from "underscore";

import type { DatasetData } from "metabase/meta/types/Dataset";
import type { Card, VisualizationSettings } from "metabase/meta/types/Card";

export type HoverObject = {
    index?: number,
    axisIndex?: number
}

// type Visualization = Component<*, VisualizationProps, *>;

// $FlowFixMe
export type Series = { card: Card, data: DatasetData }[] & { _raw: Series }

export type VisualizationProps = {
    series: Series,
    card: Card,
    data: DatasetData,
    settings: VisualizationSettings,

    className?: string,
    gridSize: ?{
        width: number,
        height: number
    },

    isDashboard: boolean,
    isEditing: boolean,
    actionButtons: Node,
    linkToCard?: bool,

    hovered: ?HoverObject,
    onHoverChange: (?HoverObject) => void,

    onUpdateVisualizationSettings: ({ [key: string]: any }) => void
}
>>>>>>> f555c7b5

const visualizations = new Map();
const aliases = new Map();
// $FlowFixMe
visualizations.get = function(key) {
    return Map.prototype.get.call(this, key) || aliases.get(key) || Table;
}

export function registerVisualization(visualization) {
    let identifier = visualization.identifier;
    if (identifier == null) {
        throw new Error("Visualization must define an 'identifier' static variable: " + visualization.name);
    }
    if (visualizations.has(identifier)) {
        throw new Error("Visualization with that identifier is already registered: " + visualization.name);
    }
    visualizations.set(identifier, visualization);
    for (let alias of visualization.aliases || []) {
        aliases.set(alias, visualization);
    }
}

export function getVisualizationRaw(series: Series) {
    return {
        series: series,
        CardVisualization: visualizations.get(series[0].card.display)
    };
}

export function getVisualizationTransformed(series: Series) {
    // don't transform if we don't have the data
    if (_.any(series, s => s.data == null)) {
        return getVisualizationRaw(series);
    }

    // if a visualization has a transformSeries function, do the transformation until it returns the same visualization / series
    let CardVisualization, lastSeries;
    do {
        CardVisualization = visualizations.get(series[0].card.display);
        if (!CardVisualization) {
            throw new Error("No visualization for " + series[0].card.display);
        }
        lastSeries = series;
        if (typeof CardVisualization.transformSeries === "function") {
            series = CardVisualization.transformSeries(series);
        }
        if (series !== lastSeries) {
            series = [...series];
            // $FlowFixMe
            series._raw = lastSeries;
        }
    } while (series !== lastSeries);

    return { series, CardVisualization };
}

registerVisualization(Scalar);
registerVisualization(Progress);
registerVisualization(Table);
registerVisualization(LineChart);
registerVisualization(BarChart);
registerVisualization(AreaChart);
registerVisualization(ScatterPlot);
registerVisualization(PieChart);
registerVisualization(MapViz);
registerVisualization(Funnel);
<<<<<<< HEAD


import { enableVisualizationEasterEgg } from "./lib/utils";
import XKCDChart from "./XKCDChart.jsx";
import LineAreaBarChart from "./components/LineAreaBarChart.jsx";
enableVisualizationEasterEgg("XKCD", LineAreaBarChart, XKCDChart);
=======
>>>>>>> f555c7b5

export default visualizations;<|MERGE_RESOLUTION|>--- conflicted
+++ resolved
@@ -10,20 +10,20 @@
 import PieChart   from "./PieChart.jsx";
 import AreaChart  from "./AreaChart.jsx";
 import MapViz     from "./Map.jsx";
-<<<<<<< HEAD
 import Funnel     from "./Funnel.jsx";
-=======
 import ScatterPlot from "./ScatterPlot.jsx";
-import Funnel     from "./Funnel.jsx";
 
 import _ from "underscore";
 
-import type { DatasetData } from "metabase/meta/types/Dataset";
+import type { DatasetData, Column } from "metabase/meta/types/Dataset";
 import type { Card, VisualizationSettings } from "metabase/meta/types/Card";
+
+export type HoverData = Array<{ key: string, value: any, col?: Column }>;
 
 export type HoverObject = {
     index?: number,
-    axisIndex?: number
+    axisIndex?: number,
+    data?: HoverData
 }
 
 // type Visualization = Component<*, VisualizationProps, *>;
@@ -53,7 +53,6 @@
 
     onUpdateVisualizationSettings: ({ [key: string]: any }) => void
 }
->>>>>>> f555c7b5
 
 const visualizations = new Map();
 const aliases = new Map();
@@ -120,14 +119,5 @@
 registerVisualization(PieChart);
 registerVisualization(MapViz);
 registerVisualization(Funnel);
-<<<<<<< HEAD
-
-
-import { enableVisualizationEasterEgg } from "./lib/utils";
-import XKCDChart from "./XKCDChart.jsx";
-import LineAreaBarChart from "./components/LineAreaBarChart.jsx";
-enableVisualizationEasterEgg("XKCD", LineAreaBarChart, XKCDChart);
-=======
->>>>>>> f555c7b5
 
 export default visualizations;