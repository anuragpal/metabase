import React, { Component, PropTypes } from "react";

import TooltipPopover from "metabase/components/TooltipPopover.jsx"

import { formatValue } from "metabase/lib/formatting";
import { getFriendlyName } from "metabase/visualizations/lib/utils";

export default class ChartTooltip extends Component {
    constructor(props, context) {
        super(props, context);
        this.state = {};
    }

    static propTypes = {
        series: PropTypes.array.isRequired,
        hovered: PropTypes.object
    };
    static defaultProps = {
    };

    componentWillReceiveProps({ hovered }) {
        if (hovered && !Array.isArray(hovered.data)) {
            console.warn("hovered.data should be an array of { key, value, col }", hovered.data);
        }
    }

    render() {
        const { series, hovered } = this.props;
        if (!(hovered && hovered.data && ((hovered.element && document.contains(hovered.element)) || hovered.event))) {
            return <span className="hidden" />;
        }
        let s = series[hovered.index] || series[0];
        return (
            <TooltipPopover
                target={hovered.element}
                targetEvent={hovered.event}
                verticalAttachments={["bottom", "top"]}
            >
                <table className="py1 px2">
                    <tbody>
                        { Array.isArray(hovered.data)  ?
                            hovered.data.map(({ key, value, col }, index) =>
                                <tr key={index}>
<<<<<<< HEAD
                                    <th className="text-light text-right">{key}:</th>
                                    <th className="pl1 text-bold text-left">
                                        { col ?
                                            formatValue(value, { column: col, jsx: true, majorWidth: 0 })
                                        :
                                            value
                                        }
                                    </th>
=======
                                    <td className="text-light text-right">{key}:</td>
                                    <td className="pl1 text-bold text-left">{value}</td>
>>>>>>> 826b1150
                                </tr>
                            )
                        :
                            [["key", 0], ["value", 1]].map(([propName, colIndex]) =>
                                <tr key={propName} className="">
                                    <td className="text-light text-right">{getFriendlyName(s.data.cols[colIndex])}:</td>
                                    <td className="pl1 text-bold text-left">{formatValue(hovered.data[propName], { column: s.data.cols[colIndex], jsx: true, majorWidth: 0 })}</td>
                                </tr>
                            )
                        }
                    </tbody>
                </table>
            </TooltipPopover>
        );
    }
}<|MERGE_RESOLUTION|>--- conflicted
+++ resolved
@@ -41,19 +41,14 @@
                         { Array.isArray(hovered.data)  ?
                             hovered.data.map(({ key, value, col }, index) =>
                                 <tr key={index}>
-<<<<<<< HEAD
-                                    <th className="text-light text-right">{key}:</th>
-                                    <th className="pl1 text-bold text-left">
+                                    <td className="text-light text-right">{key}:</td>
+                                    <td className="pl1 text-bold text-left">
                                         { col ?
                                             formatValue(value, { column: col, jsx: true, majorWidth: 0 })
                                         :
                                             value
                                         }
-                                    </th>
-=======
-                                    <td className="text-light text-right">{key}:</td>
-                                    <td className="pl1 text-bold text-left">{value}</td>
->>>>>>> 826b1150
+                                    </td>
                                 </tr>
                             )
                         :
