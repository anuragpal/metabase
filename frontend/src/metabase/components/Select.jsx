--- conflicted
+++ resolved
@@ -79,18 +79,8 @@
             <PopoverWithTrigger
                 ref="popover"
                 className={className}
-<<<<<<< HEAD
                 triggerElement={<SelectButton hasValue={!!value}>{selectedName}</SelectButton>}
                 triggerClasses={className}
-=======
-                triggerElement={
-                    <div className={"flex align-center " + (!value ? " text-grey-3" : "")}>
-                        <span className="AdminSelect-content mr1">{selectedName}</span>
-                        <Icon className="AdminSelect-chevron flex-align-right" name="chevrondown" size={12} />
-                    </div>
-                }
-                triggerClasses={cx("AdminSelect", className)}
->>>>>>> 42d40082
                 verticalAttachments={["top"]}
                 isInitiallyOpen={isInitiallyOpen}
             >
@@ -124,8 +114,8 @@
 
 export const SelectButton = ({ hasValue, children }) =>
     <div className={"AdminSelect flex align-center " + (!hasValue ? " text-grey-3" : "")}>
-        <span className="mr1">{children}</span>
-        <Icon className="flex-align-right" name="chevrondown" size={12} />
+        <span className="AdminSelect-content mr1">{children}</span>
+        <Icon className="AdminSelect-chevron flex-align-right" name="chevrondown" size={12} />
     </div>
 
 export class Option extends Component {
