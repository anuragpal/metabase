--- conflicted
+++ resolved
@@ -138,7 +138,6 @@
         message))
 
 (defdriver mysql
-<<<<<<< HEAD
   (sql-driver
    {:driver-name                       "MySQL"
     :details-fields                    [{:name         "host"
@@ -162,48 +161,13 @@
                                          :placeholder  "*******"}]
     :column->base-type                 column->base-type
     :sql-string-length-fn              :CHAR_LENGTH
+    :excluded-schemas                  #{"INFORMATION_SCHEMA"}
     :connection-details->spec          connection-details->spec
     :unix-timestamp->timestamp         unix-timestamp->timestamp
     :date                              date
     :date-interval                     date-interval
-    :excluded-schemas                  #{"INFORMATION_SCHEMA"}
     ;; If this fails you need to load the timezone definitions from your system into MySQL;
     ;; run the command `mysql_tzinfo_to_sql /usr/share/zoneinfo | mysql -u root mysql`
     ;; See https://dev.mysql.com/doc/refman/5.7/en/time-zone-support.html for details
     :set-timezone-sql                  "SET @@session.time_zone = ?;"
-    :humanize-connection-error-message humanize-connection-error-message}))
-=======
-  (-> {:driver-name                       "MySQL"
-       :details-fields                    [{:name         "host"
-                                            :display-name "Host"
-                                            :default      "localhost"}
-                                           {:name         "port"
-                                            :display-name "Port"
-                                            :type         :integer
-                                            :default      3306}
-                                           {:name         "dbname"
-                                            :display-name "Database name"
-                                            :placeholder  "birds_of_the_word"
-                                            :required     true}
-                                           {:name         "user"
-                                            :display-name "Database username"
-                                            :placeholder  "What username do you use to login to the database?"
-                                            :required     true}
-                                           {:name         "password"
-                                            :display-name "Database password"
-                                            :type         :password
-                                            :placeholder  "*******"}]
-       :column->base-type                 column->base-type
-       :sql-string-length-fn              :CHAR_LENGTH
-       :connection-details->spec          connection-details->spec
-       :unix-timestamp->timestamp         unix-timestamp->timestamp
-       :date                              date
-       :date-interval                     date-interval
-       ;; If this fails you need to load the timezone definitions from your system into MySQL;
-       ;; run the command `mysql_tzinfo_to_sql /usr/share/zoneinfo | mysql -u root mysql`
-       ;; See https://dev.mysql.com/doc/refman/5.7/en/time-zone-support.html for details
-       :set-timezone-sql                  "SET @@session.time_zone = ?;"
-       :humanize-connection-error-message humanize-connection-error-message}
-      sql-driver
-      (update :features conj :set-timezone)))
->>>>>>> b9be7503
+    :humanize-connection-error-message humanize-connection-error-message}))