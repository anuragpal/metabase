--- conflicted
+++ resolved
@@ -89,10 +89,6 @@
                  [ring/ring-jetty-adapter "1.6.0"]                    ; Ring adapter using Jetty webserver (used to run a Ring server for unit tests)
                  [ring/ring-json "0.4.0"]                             ; Ring middleware for reading/writing JSON automatically
                  [stencil "0.5.0"]                                    ; Mustache templates for Clojure
-<<<<<<< HEAD
-                 [tide "0.2.0-SNAPSHOT"]                              ; Various algorithms for working with timeseries
-=======
->>>>>>> 1f1bdcea
                  [toucan "1.0.3"                                      ; Model layer, hydration, and DB utilities
                   :exclusions [honeysql]]]
   :repositories [["bintray" "https://dl.bintray.com/crate/crate"]]    ; Repo for Crate JDBC driver
